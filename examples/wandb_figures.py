"""
This script demonstrates how to retrieve data from wandb using the stable-SSL library and create plots from it.
To use, you should set the entity variable to your WandB entity and the project variable to the specific project within
your WandB entity that you want to access runs from.

"""

import stable_ssl as ssl
import re
import matplotlib.pyplot as plt
from tqdm import tqdm

<<<<<<< HEAD
entity= "[YOUR ENTITY HERE]"
=======
entity = "[YOUR ENTITY HERE]"
>>>>>>> 6561fabc
project = "[YOUR PROJECT HERE]"


# want to retrieve finished runs from wandb
configs, dfs = ssl.reader.wandb_project(
    entity=entity, project=project, filters={"state": "finished"}
)

# Here you would define wanted conditions that you can use to narrow down the WandB runs, if you want to access all your runs
# in the project then you would not define anything here and would remove the first if statement in the for loop
# access all runs with the wanted dataset and model backbone
wanted_dataset = "imdb"
wanted_backbone = "Snowflake/snowflake-arctic-embed-xs"


# This section allows for the users to define the information they want to separate the runs into to later be plotted
# for this example, we are dividing the data based on rank and location. We are the going to plot the spurious_proportion on the
# x-axis and balanced_accuracy on the y-axis

# Dictionary to store results
results = {
    rank: {
        loc: {"spurious_proportion": [], "balanced_accuracy": []}
        for loc in ["random", "end", "beginning"]
    }
    for rank in [0, 2, 32]
}

# Iterate through runs and gather information from WandB
for run_id, df in tqdm(dfs.items(), desc="Processing runs", unit="run"):
    # Get the dataset, backbone, and run name from the WandB runs, this allows us to focus on the runs for specific conditions
    # we want to plot (ex we only want to plot runs for a specific dataset and backbone)
    dataset = df.get("dataset", None)
    backbone = df.get("backbone", None)
    run_name = df.get("run_name", None)

    # make sure the ones we are using met the conditions for what we want to graph
    if (
        wanted_dataset.lower() in dataset.lower()
        and wanted_backbone.lower() in backbone.lower()
    ):
        # Extract spurious correlation proportion, location, and lora_rank used
        spurious_proportion = df.get("spurious_proportion", None)
        spurious_location = df.get("spurious_location", None)
        lora_rank = df.get("lora_rank", None)
        use_spurious = df.get("use_spurious", None)
        using_list = df.get("use_list_dataset", None)

<<<<<<< HEAD

        # This if statement allows us to exclude runs we dont want to plot, you can change it based on your needs
=======
        """ This if statement allows us to exclude runs we dont want to plot, you can change it based on your needs """
>>>>>>> 6561fabc
        # only access if it contains everything wanted
        if (
            spurious_proportion is not None
            and spurious_location is not None
            and spurious_proportion >= 0
            and lora_rank is not None
            and use_spurious
            and using_list == None
        ):
            # Extract balanced accuracy from the run
            new_df, config = ssl.reader.wandb(entity, project, run_id)
            # drop the ones that are NAN
            balanced_acc = new_df["eval/NonSpurious_balanced_accuracy"].dropna()

            # Add the last one to be plotted
            if not balanced_acc.empty:
                balanced_acc = balanced_acc.iloc[-1]  # Get the final valid accuracy
                results[lora_rank][spurious_location]["spurious_proportion"].append(
                    spurious_proportion
                )
                results[lora_rank][spurious_location]["balanced_accuracy"].append(
                    balanced_acc
                )


<<<<<<< HEAD
# Functions used to simplify the plotting process, making it more extensible
=======
""" Functions used to simplify the plotting process, making it more extensible"""


>>>>>>> 6561fabc
# Sort values for plotting
def sort_and_unpack(data):
    if data["spurious_proportion"]:
        sorted_data = sorted(
            zip(data["spurious_proportion"], data["balanced_accuracy"])
        )
        return zip(*sorted_data)
    return [], []


# Create figure
plt.figure(figsize=(20, 14))
styles = {0: "-", 2: "--", 32: ":"}
markers = {"random": "s", "end": "d", "beginning": "x"}

# Plot the data
for rank in results:
    for location in results[rank]:
        x, y = sort_and_unpack(results[rank][location])
        plt.plot(
            x,
            y,
            linestyle=styles[rank],
            marker=markers[location],
            label=f"{location.capitalize()} (LoRA Rank {rank})",
        )

# Label the plot and axis, you can change these to whatever you want/need
plt.xlabel("Spurious Correlation Proportion", fontsize=14)
plt.ylabel("Balanced Accuracy on Clean Test Set", fontsize=14)
plt.title(
    f"Balanced Accuracy vs Spurious Correlation using {wanted_backbone} on {wanted_dataset}, Spurious Type: Date, From List: {using_list}",
    fontsize=16,
)
plt.legend(fontsize=12)
plt.grid()

# Save the figure locally, you can name it whatever you want for your needs
plt.savefig(
    "balanced_accuracy_vs_spurious_correlation.png", dpi=300, bbox_inches="tight"
)<|MERGE_RESOLUTION|>--- conflicted
+++ resolved
@@ -10,11 +10,7 @@
 import matplotlib.pyplot as plt
 from tqdm import tqdm
 
-<<<<<<< HEAD
-entity= "[YOUR ENTITY HERE]"
-=======
-entity = "[YOUR ENTITY HERE]"
->>>>>>> 6561fabc
+entity= "[YOUR ENTITY HERE]" 
 project = "[YOUR PROJECT HERE]"
 
 
@@ -63,12 +59,7 @@
         use_spurious = df.get("use_spurious", None)
         using_list = df.get("use_list_dataset", None)
 
-<<<<<<< HEAD
-
         # This if statement allows us to exclude runs we dont want to plot, you can change it based on your needs
-=======
-        """ This if statement allows us to exclude runs we dont want to plot, you can change it based on your needs """
->>>>>>> 6561fabc
         # only access if it contains everything wanted
         if (
             spurious_proportion is not None
@@ -94,13 +85,7 @@
                 )
 
 
-<<<<<<< HEAD
 # Functions used to simplify the plotting process, making it more extensible
-=======
-""" Functions used to simplify the plotting process, making it more extensible"""
-
-
->>>>>>> 6561fabc
 # Sort values for plotting
 def sort_and_unpack(data):
     if data["spurious_proportion"]:
